# Configuration file for the Sphinx documentation builder.
#
# This file only contains a selection of the most common options. For a full
# list see the documentation:
# http://www.sphinx-doc.org/en/master/config

# -- Path setup --------------------------------------------------------------

# If extensions (or modules to document with autodoc) are in another directory,
# add these directories to sys.path here. If the directory is relative to the
# documentation root, use os.path.abspath to make it absolute, like shown here.

import os
import sys
from os import listdir
from os.path import isdir, join

# configure django to avoid the following exception:
# django.core.exceptions.ImproperlyConfigured: Requested settings, but settings
# are not configured. You must either define the environment variable
# DJANGO_SETTINGS_MODULE or call settings.configure() before accessing settings.
from django.conf import settings

settings.configure()


source_dirs = [
    os.path.abspath("../opentelemetry-instrumentation/src/"),
]

exp = "../exporter"
exp_dirs = [
    os.path.abspath("/".join(["../exporter", f, "src"]))
    for f in listdir(exp)
    if isdir(join(exp, f))
]

shim = "../shim"
shim_dirs = [
    os.path.abspath("/".join(["../shim", f, "src"]))
    for f in listdir(shim)
    if isdir(join(shim, f))
]

sys.path[:0] = source_dirs + exp_dirs + shim_dirs

# -- Project information -----------------------------------------------------

project = "OpenTelemetry Python"
copyright = "OpenTelemetry Authors"  # pylint: disable=redefined-builtin
author = "OpenTelemetry Authors"


# -- General configuration ---------------------------------------------------

# Easy automatic cross-references for `code in backticks`
default_role = "any"

# Add any Sphinx extension module names here, as strings. They can be
# extensions coming with Sphinx (named 'sphinx.ext.*') or your custom
# ones.
extensions = [
    # API doc generation
    "sphinx.ext.autodoc",
    # Support for google-style docstrings
    "sphinx.ext.napoleon",
    # Infer types from hints instead of docstrings
    "sphinx_autodoc_typehints",
    # Add links to source from generated docs
    "sphinx.ext.viewcode",
    # Link to other sphinx docs
    "sphinx.ext.intersphinx",
    # Add a .nojekyll file to the generated HTML docs
    # https://help.github.com/en/articles/files-that-start-with-an-underscore-are-missing
    "sphinx.ext.githubpages",
    # Support external links to different versions in the Github repo
    "sphinx.ext.extlinks",
]

intersphinx_mapping = {
    "python": ("https://docs.python.org/3/", None),
    "opentracing": (
        "https://opentracing-python.readthedocs.io/en/latest/",
        None,
    ),
    "aiohttp": ("https://aiohttp.readthedocs.io/en/stable/", None),
    "wrapt": ("https://wrapt.readthedocs.io/en/latest/", None),
    "pymongo": ("https://pymongo.readthedocs.io/en/stable/", None),
    "grpc": ("https://grpc.github.io/grpc/python/", None),
}

# http://www.sphinx-doc.org/en/master/config.html#confval-nitpicky
# Sphinx will warn about all references where the target cannot be found.
nitpicky = True
# Sphinx does not recognize generic type TypeVars
# Container supposedly were fixed, but does not work
# https://github.com/sphinx-doc/sphinx/pull/3744
nitpick_ignore = [
    ("py:class", "ValueT"),
    ("py:class", "CarrierT"),
    ("py:obj", "opentelemetry.propagators.textmap.CarrierT"),
    ("py:obj", "Union"),
    (
        "py:class",
        "opentelemetry.sdk.metrics._internal.instrument._Synchronous",
    ),
    (
        "py:class",
        "opentelemetry.sdk.metrics._internal.instrument._Asynchronous",
    ),
    # Even if wrapt is added to intersphinx_mapping, sphinx keeps failing
    # with "class reference target not found: ObjectProxy".
    ("py:class", "ObjectProxy"),
    (
        "py:class",
        "opentelemetry.trace._LinkBase",
    ),
    (
        "py:class",
        "opentelemetry.exporter.otlp.proto.grpc.exporter.OTLPExporterMixin",
    ),
    (
        "py:class",
        "opentelemetry.proto.collector.trace.v1.trace_service_pb2.ExportTraceServiceRequest",
    ),
    (
        "py:class",
        "opentelemetry.exporter.otlp.proto.common._internal.metrics_encoder.OTLPMetricExporterMixin",
    ),
    ("py:class", "opentelemetry.proto.resource.v1.resource_pb2.Resource"),
    (
        "py:class",
        "opentelemetry.proto.collector.metrics.v1.metrics_service_pb2.ExportMetricsServiceRequest",
    ),
    ("py:class", "opentelemetry.sdk._logs._internal.export.LogExporter"),
    ("py:class", "opentelemetry.sdk._logs._internal.export.LogExportResult"),
    (
        "py:class",
        "opentelemetry.proto.collector.logs.v1.logs_service_pb2.ExportLogsServiceRequest",
    ),
    (
        "py:class",
        "opentelemetry.sdk.metrics._internal.exemplar.exemplar_reservoir.FixedSizeExemplarReservoirABC",
    ),
    (
        "py:class",
        "opentelemetry.sdk.metrics._internal.exemplar.exemplar.Exemplar",
    ),
    (
        "py:class",
        "opentelemetry.sdk.metrics._internal.aggregation._Aggregation",
<<<<<<< HEAD
    )
=======
    ),
>>>>>>> 2bcbbcc9
]

# Add any paths that contain templates here, relative to this directory.
templates_path = ["_templates"]

# List of patterns, relative to source directory, that match files and
# directories to ignore when looking for source files.
# This pattern also affects html_static_path and html_extra_path.
exclude_patterns = [
    "_build",
    "Thumbs.db",
    ".DS_Store",
    "examples/fork-process-model/flask-gunicorn",
    "examples/fork-process-model/flask-uwsgi",
    "examples/error_handler/error_handler_0",
    "examples/error_handler/error_handler_1",
]

_exclude_members = ["_abc_impl"]

autodoc_default_options = {
    "members": True,
    "undoc-members": True,
    "show-inheritance": True,
    "member-order": "bysource",
    "exclude-members": ",".join(_exclude_members),
}

# -- Options for HTML output -------------------------------------------------

# The theme to use for HTML and HTML Help pages.  See the documentation for
# a list of builtin themes.
#
html_theme = "sphinx_rtd_theme"

# Add any paths that contain custom static files (such as style sheets) here,
# relative to this directory. They are copied after the builtin static files,
# so a file named "default.css" will overwrite the builtin "default.css".
html_static_path = []

# Support external links to specific versions of the files in the Github repo
branch = os.environ.get("READTHEDOCS_VERSION")
if branch is None or branch == "latest":
    branch = "main"

REPO = "open-telemetry/opentelemetry-python/"
scm_raw_web = "https://raw.githubusercontent.com/" + REPO + branch
scm_web = "https://github.com/" + REPO + "blob/" + branch

# Store variables in the epilogue so they are globally available.
rst_epilog = """
.. |SCM_WEB| replace:: {s}
.. |SCM_RAW_WEB| replace:: {sr}
.. |SCM_BRANCH| replace:: {b}
""".format(
    s=scm_web, sr=scm_raw_web, b=branch
)

# used to have links to repo files
extlinks = {
    "scm_raw_web": (scm_raw_web + "/%s", "scm_raw_web"),
    "scm_web": (scm_web + "/%s", "scm_web"),
}


def on_missing_reference(app, env, node, contnode):
    # FIXME Remove when opentelemetry.metrics._Gauge is renamed to
    # opentelemetry.metrics.Gauge
    if node["reftarget"] == "opentelemetry.metrics.Gauge":
        return contnode


def setup(app):
    app.connect("missing-reference", on_missing_reference)<|MERGE_RESOLUTION|>--- conflicted
+++ resolved
@@ -149,11 +149,7 @@
     (
         "py:class",
         "opentelemetry.sdk.metrics._internal.aggregation._Aggregation",
-<<<<<<< HEAD
-    )
-=======
-    ),
->>>>>>> 2bcbbcc9
+    ),
 ]
 
 # Add any paths that contain templates here, relative to this directory.
